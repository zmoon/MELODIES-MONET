--- conflicted
+++ resolved
@@ -189,40 +189,40 @@
       set_axis: False
 
   plot_grp6:
-<<<<<<< HEAD
     type: "scorecard"
     fig_kwargs:
       figsize: [15, 10]
-=======
-    type: "multi_boxplot"
-    fig_kwargs:
-      figsize: [10, 8]
->>>>>>> 06c5ff24
     text_kwargs:
       fontsize: 20.
     domain_type: ["all"]
     domain_name: ["CONUS"]
-<<<<<<< HEAD
-    region_name: ['epa_region'] 
+    region_name: ['epa_region']
     region_list: ['R1','R2','R3','R4','R5','R6','R7','R8','R9','R10']
     urban_rural_name: ['msa_name']
     urban_rural_differentiate_value: ''
     better_or_worse_method: 'NME'    #support 'RMSE', 'IOA' ,' NMB', 'NME'
     model_name_list: ['AirNow','RACM_ESRL','RACM_ESRL_VCP']
-=======
+    data: ["airnow_RACM_ESRL", "airnow_RACM_ESRL_VCP"]
+    data_proc:
+      rem_obs_nan: True
+      set_axis: False
+
+  plot_grp7:
+    type: "multi_boxplot"
+    fig_kwargs:
+      figsize: [10, 8]
+    text_kwargs:
+      fontsize: 20.
+    domain_type: ["all"]
+    domain_name: ["CONUS"]
     region_name: ['epa_region']
     region_list: ['R1','R2','R3','R4','R5','R6','R7','R8','R9','R10'] 
     model_name_list: ['AirNow','WRF-Chem','WRF-Chem vcp']
->>>>>>> 06c5ff24
     data: ["airnow_RACM_ESRL", "airnow_RACM_ESRL_VCP"]
     data_proc:
       rem_obs_nan: True
       set_axis: False
-<<<<<<< HEAD
-
-=======
       
->>>>>>> 06c5ff24
 stats:
   # Stats require positive numbers, so if you want to calculate temperature use Kelvin!
   # Wind direction has special calculations for AirNow if obs name is 'WD'
