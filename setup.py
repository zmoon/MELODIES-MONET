<<<<<<< HEAD
# For legacy non PEP 517 install
# or editable install with pip older than 21.3
from setuptools import setup
=======
# Copyright (C) 2022 National Center for Atmospheric Research and National Oceanic and Atmospheric Administration
# SPDX-License-Identifier: Apache-2.0
#
try:
    from setuptools import setup, find_packages
except ImportError:
    from distutils.core import setup
>>>>>>> 2f799fb8

setup()<|MERGE_RESOLUTION|>--- conflicted
+++ resolved
@@ -1,15 +1,8 @@
-<<<<<<< HEAD
+# Copyright (C) 2022 National Center for Atmospheric Research and National Oceanic and Atmospheric Administration
+# SPDX-License-Identifier: Apache-2.0
+#
 # For legacy non PEP 517 install
 # or editable install with pip older than 21.3
 from setuptools import setup
-=======
-# Copyright (C) 2022 National Center for Atmospheric Research and National Oceanic and Atmospheric Administration
-# SPDX-License-Identifier: Apache-2.0
-#
-try:
-    from setuptools import setup, find_packages
-except ImportError:
-    from distutils.core import setup
->>>>>>> 2f799fb8
 
 setup()