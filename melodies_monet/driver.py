--- conflicted
+++ resolved
@@ -511,13 +511,8 @@
         -------
         None
         """
-<<<<<<< HEAD
         from .plots import surfplots as splots
         from .new_monetio import code_to_move_to_monet as code_m_new
-=======
-        from plots import surfplots as splots
-        from new_monetio import code_to_move_to_monet as code_m_new
->>>>>>> 168fda86
 
         # first get the plotting dictionary from the yaml file
         plot_dict = self.control_dict['plots']
