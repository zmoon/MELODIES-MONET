# Copyright (C) 2022 National Center for Atmospheric Research and National Oceanic and Atmospheric Administration 
# SPDX-License-Identifier: Apache-2.0
#
"""
Drive the entire analysis package via the :class:`analysis` class.
"""
import monetio as mio
import monet as m
import os
import xarray as xr
import pandas as pd
import numpy as np
import datetime

# from util import write_ncf

__all__ = (
    "pair",
    "observation",
    "model",
    "analysis",
)


class pair:
    """The pair class.

    The pair class pairs model data 
    directly with observational data along time and space.
    """
    
    def __init__(self):
        """Initialize a :class:`pair` object."""
        self.type = 'pt_sfc'
        self.radius_of_influence = 1e6
        self.obs = None
        self.model = None
        self.model_vars = None
        self.obs_vars = None
        self.filename = None

    def __repr__(self):
        return (
            f"{type(self).__name__}(\n"
            f"    type={self.type!r},\n"
            f"    radius_of_influence={self.radius_of_influence!r},\n"
            f"    obs={self.obs!r},\n"
            f"    model={self.model!r},\n"
            f"    model_vars={self.model_vars!r},\n"
            f"    obs_vars={self.obs_vars!r},\n"
            f"    filename={self.filename!r},\n"
            ")"
        )

    def fix_paired_xarray(self, dset):
        """Reformat the paired dataset.
    
        Parameters
        ----------
        dset : xarray.Dataset
        
        Returns
        -------
        xarray.Dataset
            Reformatted paired dataset.
        """
        # first convert to dataframe
        df = dset.to_dataframe().reset_index(drop=True)

        # now get just the single site index
        dfpsite = df.rename({'siteid': 'x'}, axis=1).drop_duplicates(subset=['x'])
        columns = dfpsite.columns  # all columns
        site_columns = [
            'latitude',
            'longitude',
            'x',
            'site',
            'msa_code',
            'cmsa_name',
            'epa_region',
            'state_name',
            'msa_name',
            'site',
            'utcoffset',
        ]  # only columns for single site identificaiton

        # site only xarray obj (no time dependence)
        dfps = dfpsite.loc[:, columns[columns.isin(site_columns)]].set_index(['x']).to_xarray()  # single column index

        # now pivot df and convert back to xarray using only non site_columns
        site_columns.remove('x')  # need to keep x to merge later
        dfx = df.loc[:, df.columns[~df.columns.isin(site_columns)]].rename({'siteid': 'x'}, axis=1).set_index(['time', 'x']).to_xarray()

        # merge the time dependent and time independent
        out = xr.merge([dfx, dfps])

        # reset x index and add siteid back to the xarray object
        if ~pd.api.types.is_numeric_dtype(out.x):
            siteid = out.x.values
            out['x'] = range(len(siteid))
            out['siteid'] = (('x'), siteid)

        return out


class observation:
    """The observation class.
    
    A class with information and data from an observational dataset.
    """

    def __init__(self):
        """Initialize an :class:`observation` object."""
        self.obs = None
        self.label = None
        self.file = None
        self.obj = None
        self.type = None
        self.debug = None
        self.variable_dict = None

    def __repr__(self):
        return (
            f"{type(self).__name__}(\n"
            f"    obs={self.obs!r},\n"
            f"    label={self.label!r},\n"
            f"    file={self.file!r},\n"
            f"    obj={repr(self.obj) if self.obj is None else '...'},\n"
            f"    type={self.type!r},\n"
            f"    variable_dict={self.variable_dict!r},\n"
            ")"
        )

    def open_obs(self, time_interval=None):
        """Open the observational data, store data in observation pair,
        and apply mask and scaling.

        Parameters
        __________
        time_interval (optional, default None) : [pandas.Timestamp, pandas.Timestamp]
            If not None, restrict obs to datetime range spanned by time interval [start, end].

        Returns
        -------
        None
        """
        from glob import glob
        from numpy import sort
<<<<<<< HEAD
        
        try:
            if os.path.isfile(self.file):
                _, extension = os.path.splitext(self.file)
                if extension in ['.nc', '.ncf', '.netcdf', '.nc4']:
                    if len(glob(self.file)) > 1:
                        self.obj = xr.open_mfdataset(sort(glob(self.file)))
                    self.obj = xr.open_dataset(self.file)
                elif extension in ['.ict', '.icarrt']:
                    self.obj = mio.icarrt.add_data(self.file)
                self.mask_and_scale()  # mask and scale values from the control values
        except ValueError:
            print('something happened opening file')
            
    def open_sat_obs(self):
        """Methods to opens satellite data observations. 
        Uses in-house python code to open and load observations.
        Alternatively may use the satpy reader.

        Returns
        -------
        type
            Fills the object class associated with the equivalent label (self.label) with satellite observation
            dataset read in from the associated file (self.file) by the satellite file reader
        """
        from glob import glob
        
        #import sys
        #sys. exit()  
=======
        from . import tutorial

        if self.file.startswith("example:"):
            example_id = ":".join(s.strip() for s in self.file.split(":")[1:])
            files = [tutorial.fetch_example(example_id)]
        else:
            files = sort(glob(self.file))

        assert len(files) >= 1, "need at least one"

        _, extension = os.path.splitext(files[0])
        try:
            if extension in {'.nc', '.ncf', '.netcdf', '.nc4'}:
                if len(files) > 1:
                    self.obj = xr.open_mfdataset(files)
                else:
                    self.obj = xr.open_dataset(files[0])
            elif extension in ['.ict', '.icarrt']:
                assert len(files) == 1, "monetio.icarrt.add_data can only read one file"
                self.obj = mio.icarrt.add_data(files[0])
            else:
                raise ValueError(f'extension {extension!r} currently unsupported')
        except Exception as e:
            print('something happened opening file:', e)
            return

        self.mask_and_scale()  # mask and scale values from the control values
>>>>>>> develop

        try:
            if self.label == 'omps_limb':
                self.obj = mio.omps_limb.read_omps_limb(self.file)
            elif self.label == 'omps_nm':
                self.obj = mio.sat._omps_nadir_mm.read_OMPS_nm(self.file)
            elif self.label == 'mopitt_l3':
                print('Reading MOPITT')
                self.obj = mio.sat._mopitt_l3_mm.read_mopittdataset(self.file, 'column')
            elif self.label == 'modis_l2':
                from monetio import modis_l2
                print('Reading MODIS L2')
                self.obj = modis_l2.read_mfdataset(
                    self.file, self.variable_dict, debug=self.debug)
            elif self.label == 'tropomi_l2_no2':
                from monetio import tropomi_l2_no2
                print('Reading TROPOMI L2 NO2')
                self.obj = tropomi_l2_no2.read_trpdataset(
                    self.file, self.variable_dict, debug=self.debug)
            else: print('file reader not implemented for {} observation'.format(self.label))
        except ValueError:
            print('something happened opening file')
            
    def mask_and_scale(self):
        """Mask and scale observations, including unit conversions and setting
        detection limits.
        
        Returns
        -------
        None
        """
        vars = self.obj.data_vars
        if self.variable_dict is not None:
            for v in vars:
                if v in self.variable_dict:
                    d = self.variable_dict[v]
                    # Apply removal of min, max, and nan on the units in the obs file first.
                    if 'obs_min' in d:
                        self.obj[v].data = self.obj[v].where(self.obj[v] >= d['obs_min'])
                    if 'obs_max' in d:
                        self.obj[v].data = self.obj[v].where(self.obj[v] <= d['obs_max'])
                    if 'nan_value' in d:
                        self.obj[v].data = self.obj[v].where(self.obj[v] != d['nan_value'])
                    # Then apply a correction if needed for the units.
                    if 'unit_scale' in d:
                        scale = d['unit_scale']
                    else:
                        scale = 1
                    if 'unit_scale_method' in d:
                        if d['unit_scale_method'] == '*':
                            self.obj[v].data *= scale
                        elif d['unit_scale_method'] == '/':
                            self.obj[v].data /= scale
                        elif d['unit_scale_method'] == '+':
                            self.obj[v].data += scale
                        elif d['unit_scale_method'] == '-':
                            self.obj[v].data += -1 * scale
                    if 'obs_unit' in d:
                        unitin = d['obs_unit']
                        if unitin in {'ppmv', 'ppm'}:
                            scale = 1000. # convert to ppb
                            self.obj[v].data *= scale

    def obs_to_df(self):
        """Convert and reformat observation object (:attr:`obj`) to dataframe.

        Returns
        -------
        None
        """
        try:
            self.obj = self.obj.to_dataframe().reset_index().drop(['x', 'y'], axis=1)
        except KeyError:
            self.obj = self.obj.to_dataframe().reset_index().drop(['x'], axis=1)

class model:
    """The model class.
    
    A class with information and data from model results.
    """    

    def __init__(self):
        """Initialize a :class:`model` object."""
        self.model = None
        self.apply_ak = False
        self.radius_of_influence = None
        self.mod_kwargs = {}
        self.file_str = None
        self.files = None
        self.file_vert_str = None
        self.files_vert = None
        self.file_surf_str = None
        self.files_surf = None
        self.file_pm25_str = None
        self.files_pm25 = None
        self.label = None
        self.obj = None
        self.mapping = None
        self.variable_dict = None
        self.plot_kwargs = None

    def __repr__(self):
        return (
            f"{type(self).__name__}(\n"
            f"    model={self.model!r},\n"
            f"    radius_of_influence={self.radius_of_influence!r},\n"
            f"    mod_kwargs={self.mod_kwargs!r},\n"
            f"    file_str={self.file_str!r},\n"
            f"    label={self.label!r},\n"
            f"    obj={repr(self.obj) if self.obj is None else '...'},\n"
            f"    mapping={self.mapping!r},\n"
            f"    label={self.label!r},\n"
            "    ...\n"
            ")"
        )

    def glob_files(self):
        """Convert the model file location string read in by the yaml file
        into a list of files containing all model data.

        Returns
        -------
        None
        """
        from numpy import sort  # TODO: maybe use `sorted` for this
        from glob import glob
        from . import tutorial

<<<<<<< HEAD
        #print(len(self.file_str))
        #if len(self.file_str) == 1:
        self.files = sort(glob(self.file_str))
=======
        print(self.file_str)
        if self.file_str.startswith("example:"):
            example_id = ":".join(s.strip() for s in self.file_str.split(":")[1:])
            self.files = [tutorial.fetch_example(example_id)]
        else:
            self.files = sort(glob(self.file_str))
<<<<<<< HEAD
>>>>>>> develop
        
        # add option to read list of files from text file
        if 'txt' in self.file_str:
            with open(self.file_str,'r') as f:
                self.files = f.read().split(' \n')[:-1]
        print(self.files)
        #    self.files = sort(self.file_str)
=======
            
>>>>>>> 03853284
        if self.file_vert_str is not None:
            self.files_vert = sort(glob(self.file_vert_str))
        if self.file_surf_str is not None:
            self.files_surf = sort(glob(self.file_surf_str))
        if self.file_pm25_str is not None:
            self.files_pm25 = sort(glob(self.file_pm25_str))

    def open_model_files(self, time_interval=None):
        """Open the model files, store data in :class:`model` instance attributes,
        and apply mask and scaling.
        
        Models supported are cmaq, wrfchem, rrfs, and gsdchem.
        If a model is not supported, MELODIES-MONET will try to open 
        the model data using a generic reader. If you wish to include new 
        models, add the new model option to this module.

        Parameters
        __________
        time_interval (optional, default None) : [pandas.Timestamp, pandas.Timestamp]
            If not None, restrict models to datetime range spanned by time interval [start, end].

        Returns
        -------
        None
        """
<<<<<<< HEAD
        print(self.model.lower())
=======

>>>>>>> develop
        self.glob_files()
        # Calculate species to input into MONET, so works for all mechanisms in wrfchem
        # I want to expand this for the other models too when add aircraft data.
        list_input_var = []
        for obs_map in self.mapping:
            list_input_var = list_input_var + list(set(self.mapping[obs_map].keys()) - set(list_input_var))
        #Only certain models need this option for speeding up i/o.
        if 'cmaq' in self.model.lower():
            print('**** Reading CMAQ model output...')
            self.mod_kwargs.update({'var_list' : list_input_var})
            if self.files_vert is not None:
                self.mod_kwargs.update({'fname_vert' : self.files_vert})
            if self.files_surf is not None:
                self.mod_kwargs.update({'fname_surf' : self.files_surf})
            if len(self.files) > 1:
                self.mod_kwargs.update({'concatenate_forecasts' : True})
            self.obj = mio.models._cmaq_mm.open_mfdataset(self.files,**self.mod_kwargs)
        elif 'wrfchem' in self.model.lower():
            print('**** Reading WRF-Chem model output...')
            self.mod_kwargs.update({'var_list' : list_input_var})
            self.obj = mio.models._wrfchem_mm.open_mfdataset(self.files,**self.mod_kwargs)
        elif 'rrfs' in self.model.lower():
            print('**** Reading RRFS-CMAQ model output...')
            if self.files_pm25 is not None:
                self.mod_kwargs.update({'fname_pm25' : self.files_pm25})
            self.mod_kwargs.update({'var_list' : list_input_var})
            self.obj = mio.models._rrfs_cmaq_mm.open_mfdataset(self.files,**self.mod_kwargs)
        elif 'gsdchem' in self.model.lower():
            print('**** Reading GSD-Chem model output...')
            if len(self.files) > 1:
                self.obj = mio.fv3chem.open_mfdataset(self.files,**self.mod_kwargs)
            else:
                self.obj = mio.fv3chem.open_dataset(self.files,**self.mod_kwargs)
<<<<<<< HEAD
        elif 'raqms' in self.model.lower():
            if len(self.files) > 1:
                self.obj = mio.raqms.open_mfdataset(self.files)
            else:
                self.obj = mio.raqms.open_dataset(self.files)
=======
        elif 'cesm_fv' in self.model.lower():
            print('**** Reading CESM FV model output...')
            self.mod_kwargs.update({'var_list' : list_input_var})
            self.obj = mio.models._cesm_fv_mm.open_mfdataset(self.files,**self.mod_kwargs)
        # CAM-chem-SE grid or MUSICAv0
        elif 'cesm_se' in self.model.lower(): 
            print('**** Reading CESM SE model output...')
            self.mod_kwargs.update({'var_list' : list_input_var})
            if self.scrip_file.startswith("example:"):
                from . import tutorial
                example_id = ":".join(s.strip() for s in self.scrip_file.split(":")[1:])
                self.scrip_file = tutorial.fetch_example(example_id)
            self.mod_kwargs.update({'scrip_file' : self.scrip_file})            
            self.obj = mio.models._cesm_se_mm.open_mfdataset(self.files,**self.mod_kwargs)
            #self.obj, self.obj_scrip = read_cesm_se.open_mfdataset(self.files,**self.mod_kwargs)
            #self.obj.monet.scrip = self.obj_scrip
<<<<<<< HEAD
>>>>>>> develop
=======
        elif 'raqms' in self.model.lower():
            if len(self.files) > 1:
                self.obj = mio.raqms.open_mfdataset(self.files,**self.mod_kwargs)
            else:
                self.obj = mio.raqms.open_dataset(self.files,**self.mod_kwargs)
>>>>>>> 03853284
        else:
            print('**** Reading Unspecified model output. Take Caution...')
            if len(self.files) > 1:
                self.obj = xr.open_mfdataset(self.files,**self.mod_kwargs)
            else:
                self.obj = xr.open_dataset(self.files[0],**self.mod_kwargs)
        self.mask_and_scale()

    def mask_and_scale(self):
        """Mask and scale model data including unit conversions.

        Returns
        -------
        None
        """
        vars = self.obj.data_vars
        if self.variable_dict is not None:
            for v in vars:
                if v in self.variable_dict:
                    d = self.variable_dict[v]
                    if 'unit_scale' in d:
                        scale = d['unit_scale']
                    else:
                        scale = 1
                    if 'unit_scale_method' in d:
                        if d['unit_scale_method'] == '*':
                            self.obj[v].data *= scale
                        elif d['unit_scale_method'] == '/':
                            self.obj[v].data /= scale
                        elif d['unit_scale_method'] == '+':
                            self.obj[v].data += scale
                        elif d['unit_scale_method'] == '-':
                            self.obj[v].data += -1 * scale
                    if 'om2oc_factor' in d:
                        print('Convert OM to OC here using factor ',d['om2oc_factor'],self.obj[v].data)
                        scale = d['om2oc_factor']
                        self.obj[v].data = self.obj[v].data/scale


class analysis:
    """The analysis class.
    
    The analysis class is the highest
    level class and stores all information about the analysis. It reads 
    and stores information from the input yaml file and defines 
    overarching analysis information like the start and end time, which 
    models and observations to pair, etc.
    """

    def __init__(self):
        """Initialize an :class:`analysis` object."""
        self.control = 'control.yaml'
        self.control_dict = None
        self.models = {}
        """dict : Models, set by :meth:`open_models`."""
        self.obs = {}
        """dict : Observations, set by :meth:`open_obs`."""
        self.paired = {}
        """dict : Paired data, set by :meth:`pair_data`."""
        self.start_time = None
        self.end_time = None
        self.time_intervals = None
        self.download_maps = True  # Default to True
        self.output_dir = None
        self.output_dir_save = None
        self.output_dir_read = None
        self.debug = False
        self.save = None
        self.read = None

    def __repr__(self):
        return (
            f"{type(self).__name__}(\n"
            f"    control={self.control!r},\n"
            f"    control_dict={repr(self.control_dict) if self.control_dict is None else '...'},\n"
            f"    models={self.models!r},\n"
            f"    obs={self.obs!r},\n"
            f"    paired={self.paired!r},\n"
            f"    start_time={self.start_time!r},\n"
            f"    end_time={self.end_time!r},\n"
            f"    time_intervals={self.time_intervals!r},\n"
            f"    download_maps={self.download_maps!r},\n"
            f"    output_dir={self.output_dir!r},\n"
            f"    output_dir_save={self.output_dir_save!r},\n"
            f"    output_dir_read={self.output_dir_read!r},\n"
            f"    debug={self.debug!r},\n"
            f"    save={self.save!r},\n"
            f"    read={self.read!r},\n"
            ")"
        )

    def read_control(self, control=None):
        """Read the input yaml file,
        updating various :class:`analysis` instance attributes.

        Parameters
        ----------
        control : str
            Input yaml file path.
            If provided, :attr:`control` will be set to this value.

        Returns
        -------
        type
            Reads the contents of the yaml control file into a dictionary associated with the analysis class.
        """
        import yaml

        if control is not None:
            self.control = control

        with open(self.control, 'r') as stream:
            self.control_dict = yaml.safe_load(stream)

        # set analysis time
        self.start_time = pd.Timestamp(self.control_dict['analysis']['start_time'])
        self.end_time = pd.Timestamp(self.control_dict['analysis']['end_time'])
        self.output_dir = os.path.expandvars(
            self.control_dict['analysis']['output_dir'])
        if 'output_dir_save' in self.control_dict['analysis'].keys():
            self.output_dir_save = os.path.expandvars(
                self.control_dict['analysis']['output_dir_save'])
        else:
            self.output_dir_save=self.output_dir
        if 'output_dir_read' in self.control_dict['analysis'].keys():
            if self.control_dict['analysis']['output_dir_read'] is not None:
                self.output_dir_read = os.path.expandvars(
                    self.control_dict['analysis']['output_dir_read'])
        else:
            self.output_dir_read=self.output_dir
            
        self.debug = self.control_dict['analysis']['debug']
        if 'save' in self.control_dict['analysis'].keys():
            self.save = self.control_dict['analysis']['save']
        if 'read' in self.control_dict['analysis'].keys():
            self.read = self.control_dict['analysis']['read']

        # generate time intervals for time chunking
        if 'time_interval' in self.control_dict['analysis'].keys():
            time_stamps = pd.date_range(
                start=self.start_time, end=self.end_time,
                freq=self.control_dict['analysis']['time_interval'])
            # if (end_time - start_time) is not an integer multiple
            #   of freq, append end_time to time_stamps
            if time_stamps[-1] < pd.Timestamp(self.end_time):
                time_stamps = time_stamps.append(
                    pd.DatetimeIndex([self.end_time]))
            self.time_intervals \
                = [[time_stamps[n], time_stamps[n+1]]
                    for n in range(len(time_stamps)-1)]

        # Enable Dask progress bars? (default: false)
        enable_dask_progress_bars = self.control_dict["analysis"].get(
            "enable_dask_progress_bars", False)
        if enable_dask_progress_bars:
            from dask.diagnostics import ProgressBar

            ProgressBar().register()
        else:
            from dask.callbacks import Callback

            Callback.active = set()
    
    def save_analysis(self):
        """Save all analysis attributes listed in analysis section of input yaml file.

        Returns
        -------
        None
        """
        if self.save is not None:
            # Loop over each possible attr type (models, obs and paired)
            for attr in self.save:
                if self.save[attr]['method']=='pkl':
                    from .util.write_util import write_pkl
                    write_pkl(obj=getattr(self,attr), output_name=os.path.join(self.output_dir_save,self.save[attr]['output_name']))

                elif self.save[attr]['method']=='netcdf':
                    from .util.write_util import write_analysis_ncf
                    # save either all groups or selected groups
                    if self.save[attr]['data']=='all':
                        if 'prefix' in self.save[attr]:
                            write_analysis_ncf(obj=getattr(self,attr), output_dir=self.output_dir_save,
                                               fn_prefix=self.save[attr]['prefix'])
                        else:
                            write_analysis_ncf(obj=getattr(self,attr), output_dir=self.output_dir_save)
                    else:
                        if 'prefix' in self.save[attr]:
                            write_analysis_ncf(obj=getattr(self,attr), output_dir=self.output_dir_save, 
                                               fn_prefix=self.save[attr]['prefix'], keep_groups=self.save[attr]['data'])
                        else:
                            write_analysis_ncf(obj=getattr(self,attr), output_dir=self.output_dir_save, 
                                               keep_groups=self.save[attr]['data'])
        
    def read_analysis(self):
        """Read all previously saved analysis attributes listed in analysis section of input yaml file.

        Returns
        -------
        None
        """
        if self.read is not None:
            # Loop over each possible attr type (models, obs and paired)
            from .util.read_util import read_saved_data
            for attr in self.read:
                if self.read[attr]['method']=='pkl':
                    read_saved_data(analysis=self,filenames=self.read[attr]['filenames'], method='pkl', attr=attr)
                elif self.read[attr]['method']=='netcdf':
                    read_saved_data(analysis=self,filenames=self.read[attr]['filenames'], method='netcdf', attr=attr)

    def open_models(self, time_interval=None):
        """Open all models listed in the input yaml file and create a :class:`model` 
        object for each of them, populating the :attr:`models` dict.

        Parameters
        __________
        time_interval (optional, default None) : [pandas.Timestamp, pandas.Timestamp]
            If not None, restrict models to datetime range spanned by time interval [start, end].

        Returns
        -------
        None
        """
        if 'model' in self.control_dict:
            # open each model
            for mod in self.control_dict['model']:
                # create a new model instance
                m = model()
                # this is the model type (ie cmaq, rapchem, gsdchem etc)
                m.model = self.control_dict['model'][mod]['mod_type']
                # set the model label in the dictionary and model class instance
                if "apply_ak" in self.control_dict['model'][mod].keys():
                    m.apply_ak = self.control_dict['model'][mod]['apply_ak']
                else:
                    m.apply_ak = False
                if 'radius_of_influence' in self.control_dict['model'][mod].keys():
                    m.radius_of_influence = self.control_dict['model'][mod]['radius_of_influence']
                else:
                    m.radius_of_influence = 1e6
                if 'mod_kwargs' in self.control_dict['model'][mod].keys():
                    m.mod_kwargs = self.control_dict['model'][mod]['mod_kwargs']    
                m.label = mod
                # create file string (note this can include hot strings)
                m.file_str = os.path.expandvars(
                    self.control_dict['model'][mod]['files'])
                if 'files_vert' in self.control_dict['model'][mod].keys():
                    m.file_vert_str = os.path.expandvars(
                        self.control_dict['model'][mod]['files_vert'])
                if 'files_surf' in self.control_dict['model'][mod].keys():
                    m.file_surf_str = os.path.expandvars(
                        self.control_dict['model'][mod]['files_surf'])
                if 'files_pm25' in self.control_dict['model'][mod].keys():
                    m.file_pm25_str = os.path.expandvars(
                        self.control_dict['model'][mod]['files_pm25'])
                # create mapping
                m.mapping = self.control_dict['model'][mod]['mapping']
                # add variable dict
<<<<<<< HEAD
                
=======
>>>>>>> develop
                if 'variables' in self.control_dict['model'][mod].keys():
                    m.variable_dict = self.control_dict['model'][mod]['variables']
                if 'plot_kwargs' in self.control_dict['model'][mod].keys():
                    m.plot_kwargs = self.control_dict['model'][mod]['plot_kwargs']
                    
                # unstructured grid check
                if m.model in ['cesm_se']:
                    if 'scrip_file' in self.control_dict['model'][mod].keys():
                        m.scrip_file = self.control_dict['model'][mod]['scrip_file']
                    else:
                        raise ValueError( '"Scrip_file" must be provided for unstructured grid output!' )
                        
                # open the model
                m.open_model_files(time_interval=time_interval)
                self.models[m.label] = m

    def open_obs(self, time_interval=None):
        """Open all observations listed in the input yaml file and create an 
        :class:`observation` instance for each of them,
        populating the :attr:`obs` dict.

        Parameters
        __________
        time_interval (optional, default None) : [pandas.Timestamp, pandas.Timestamp]
            If not None, restrict obs to datetime range spanned by time interval [start, end].


        Returns
        -------
        None
        """
        if 'obs' in self.control_dict:
            for obs in self.control_dict['obs']:
                o = observation()
                o.obs = obs
                o.label = obs
                o.obs_type = self.control_dict['obs'][obs]['obs_type']
<<<<<<< HEAD
                o.file = self.control_dict['obs'][obs]['filename']
                if 'debug' in self.control_dict['obs'][obs].keys():
                    o.debug = self.control_dict['obs'][obs]['debug']
                if 'variables' in self.control_dict['obs'][obs].keys():
                    o.variable_dict = self.control_dict['obs'][obs]['variables']
                if o.obs_type == 'pt_sfc':    
                    o.open_obs()
                elif o.obs_type in ['sat_swath_sfc', 'sat_swath_clm', 'sat_grid_sfc',\
                                    'sat_grid_clm', 'sat_swath_prof']:
                    o.open_sat_obs()
                self.obs[o.label] = o


    def pair_data(self):
=======
                o.file = os.path.expandvars(
                    self.control_dict['obs'][obs]['filename'])
                if 'variables' in self.control_dict['obs'][obs].keys():
                    o.variable_dict = self.control_dict['obs'][obs]['variables']
                o.open_obs(time_interval=time_interval)
                self.obs[o.label] = o

    def pair_data(self, time_interval=None):
>>>>>>> develop
        """Pair all observations and models in the analysis class
        (i.e., those listed in the input yaml file) together,
        populating the :attr:`paired` dict.

        Parameters
        __________
        time_interval (optional, default None) : [pandas.Timestamp, pandas.Timestamp]
            If not None, restrict pairing to datetime range spanned by time interval [start, end].


        Returns
        -------
        None
        """
        pairs = {}  # TODO: unused
        for model_label in self.models:
            mod = self.models[model_label]
            # Now we have the models we need to loop through the mapping table for each network and pair the data
            # each paired dataset will be output to a netcdf file with 'model_label_network.nc'
            for obs_to_pair in mod.mapping.keys():
                # get the variables to pair from the model data (ie don't pair all data)
                keys = [key for key in mod.mapping[obs_to_pair].keys()]
                obs_vars = [mod.mapping[obs_to_pair][key] for key in keys]
                
                # unstructured grid check - lon/lat variables should be explicitly added 
                # in addition to comparison variables
                if mod.obj.attrs.get("mio_scrip_file", False):
                    lonlat_list = [ 'lon', 'lat', 'longitude', 'latitude', 'Longitude', 'Latitude' ]
                    for ll in lonlat_list:
                        if ll in mod.obj.data_vars:
                            keys += [ll]
                model_obj = mod.obj[keys]
                
                ## TODO:  add in ability for simple addition of variables from

                # simplify the objs object with the correct mapping vairables
                obs = self.obs[obs_to_pair]

                # pair the data
                # if pt_sfc (surface point network or monitor)
                if obs.obs_type.lower() == 'pt_sfc':
                    # convert this to pandas dataframe unless already done because second time paired this obs
                    if not isinstance(obs.obj, pd.DataFrame):
                        obs.obs_to_df()
                    #Check if z dim is larger than 1. If so select, the first level as all models read through 
                    #MONETIO will be reordered such that the first level is the level nearest to the surface.
<<<<<<< HEAD
                    # MEB: altered to include try/except logic to take care of case when there is no z dimension to deal with.
                    #      this was necessary for aeronet/raqms case.
                    try:
                         if model_obj.sizes['z'] > 1: 
                            model_obj = model_obj.isel(z=0).expand_dims('z',axis=1) #Select only the surface values to pair with obs.
                    except KeyError:
                        pass
=======
                    try:
                        if model_obj.sizes['z'] > 1:
                            # Select only the surface values to pair with obs.
                            model_obj = model_obj.isel(z=0).expand_dims('z',axis=1)
                    except KeyError as e:
                        raise Exception("MONET requires an altitude dimension named 'z'") from e
>>>>>>> develop
                    # now combine obs with
                    paired_data = model_obj.monet.combine_point(obs.obj, radius_of_influence=mod.radius_of_influence, suffix=mod.label)
                    print('After pairing: ', paired_data)
                    # this outputs as a pandas dataframe.  Convert this to xarray obj
                    p = pair()
                    p.obs = obs.label
                    p.model = mod.label
                    p.model_vars = keys
                    p.obs_vars = obs_vars
                    p.filename = '{}_{}.nc'.format(p.obs, p.model)
                    p.obj = paired_data.monet._df_to_da()
                    label = "{}_{}".format(p.obs, p.model)
                    self.paired[label] = p
                    p.obj = p.fix_paired_xarray(dset=p.obj)
                    # write_util.write_ncf(p.obj,p.filename) # write out to file
                # TODO: add other network types / data types where (ie flight, satellite etc)
<<<<<<< HEAD
                elif obs.obs_type.lower() == 'sat_swath_clm':
                    
                    if obs.label == 'omps_nm':
                        print(model_obj)
                        from .util import satellite_utilities as sutil
                        if mod.apply_ak == True:
                            keys.append('pres_pa')
                            keys.append('surfpres_pa')
                            model_obj = mod.obj[keys]
                            paired_data = sutil.omps_nm_pairing_apriori(model_obj,obs.obj)
                        else:
                            keys.append('dp_pa')
                            model_obj = mod.obj[keys]
                            paired_data = sutil.omps_nm_pairing(model_obj,obs.obj,keys)
                        #paired_data['o3vmr'][(paired_data['o3vmr'] < 150)] = np.nan
                        paired_data = paired_data.where(paired_data.o3vmr > 0)
                        p = pair()
                        p.obs = obs.label
                        p.model = mod.label
                        p.model_vars = keys
                        p.obs_vars = obs_vars
                        p.obj = paired_data 
                        label = '{}_{}'.format(p.obs,p.model)
                        self.paired[label] = p
=======

    def concat_pairs(self):
        """Read and concatenate all observation and model time interval pair data,
        populating the :attr:`paired` dict.

        Returns
        -------
        None
        """
        pass

>>>>>>> develop
    ### TODO: Create the plotting driver (most complicated one)
    # def plotting(self):
    def plotting(self):
        """Cycle through all the plotting groups (e.g., plot_grp1) listed in 
        the input yaml file and create the plots.
        
        This routine loops over all the domains and
        model/obs pairs specified in the plotting group (``.control_dict['plots']``)
        for all the variables specified in the mapping dictionary listed in 
        :attr:`paired`.

        Creates plots stored in the file location specified by output_dir
        in the analysis section of the yaml file.

        Returns
        -------
        None
        """
<<<<<<< HEAD
	
        obs_to_pair = list(self.models[(list(self.models.keys()))[0]].mapping.keys())[0]
        if self.obs[obs_to_pair].obs_type.lower() == 'pt_sfc': 
            from .plots import surfplots as splots
        else:
            from .plots import satplots as splots
        from .new_monetio import code_to_move_to_monet as code_m_new
=======
        from .plots import surfplots as splots, savefig
>>>>>>> develop

        # first get the plotting dictionary from the yaml file
        plot_dict = self.control_dict['plots']
        # Calculate any items that do not need to recalculate each loop.
        startdatename = str(datetime.datetime.strftime(self.start_time, '%Y-%m-%d_%H'))
        enddatename = str(datetime.datetime.strftime(self.end_time, '%Y-%m-%d_%H'))
        # now we are going to loop through each plot_group (note we can have multiple plot groups)
        # a plot group can have
        #     1) a singular plot type
        #     2) multiple paired datasets or model datasets depending on the plot type
        #     3) kwargs for creating the figure ie size and marker (note the default for obs is 'x')
        for grp, grp_dict in plot_dict.items():
            pair_labels = grp_dict['data']
            # get the plot type
            plot_type = grp_dict['type']

            # first get the observational obs labels
            pair1 = self.paired[list(self.paired.keys())[0]]
            obs_vars = pair1.obs_vars

            # loop through obs variables
            for obsvar in obs_vars:
                # Loop also over the domain types. So can easily create several overview and zoomed in plots.
                domain_types = grp_dict['domain_type']
                domain_names = grp_dict['domain_name']
                for domain in range(len(domain_types)):
                    domain_type = domain_types[domain]
                    domain_name = domain_names[domain]

                    # Then loop through each of the pairs to add to the plot.
                    for p_index, p_label in enumerate(pair_labels):
                        p = self.paired[p_label]
                        # find the pair model label that matches the obs var
                        index = p.obs_vars.index(obsvar)
                        modvar = p.model_vars[index]

                        # Adjust the modvar as done in pairing script, if the species name in obs and model are the same.
                        if obsvar == modvar:
                            modvar = modvar + '_new'
                            
                        if self.obs[obs_to_pair].obs_type.lower() == 'pt_sfc':
                            # convert to dataframe and ensure index is time
                            pairdf_all = p.obj.to_dataframe().reset_index().set_index('time')

<<<<<<< HEAD
                            # Select only the analysis time window.
                            pairdf_all = pairdf_all.loc[self.start_time : self.end_time]
                        else:
                            # convert index to time
                            pairdf_all = p.obj.swap_dims({'x':'time'})
=======
                        # convert to dataframe
                        pairdf_all = p.obj.to_dataframe(dim_order=["time", "x"])

                        # Select only the analysis time window.
                        pairdf_all = pairdf_all.loc[self.start_time : self.end_time]
>>>>>>> develop

                            # Select only the analysis time window.
                            pairdf_all = pairdf_all.sel(time=slice(self.start_time,self.end_time))
                        
                        # Determine the default plotting colors.
                        if 'default_plot_kwargs' in grp_dict.keys():
                            if self.models[p.model].plot_kwargs is not None:
                                plot_dict = {**grp_dict['default_plot_kwargs'], **self.models[p.model].plot_kwargs}
                            else:
                                plot_dict = {**grp_dict['default_plot_kwargs'], **splots.calc_default_colors(p_index)}
                            obs_dict = grp_dict['default_plot_kwargs']
                        else:
                            if self.models[p.model].plot_kwargs is not None:
                                plot_dict = self.models[p.model].plot_kwargs.copy()
                            else:
                                plot_dict = splots.calc_default_colors(p_index).copy()
                            obs_dict = None

                        # Determine figure_kwargs and text_kwargs
                        if 'fig_kwargs' in grp_dict.keys():
                            fig_dict = grp_dict['fig_kwargs']
                        else:
                            fig_dict = None
                        if 'text_kwargs' in grp_dict.keys():
                            text_dict = grp_dict['text_kwargs']
                        else:
                            text_dict = None

                        # Read in some plotting specifications stored with observations.
                        if self.obs[p.obs].variable_dict is not None:
                            if obsvar in self.obs[p.obs].variable_dict.keys():
                                obs_plot_dict = self.obs[p.obs].variable_dict[obsvar].copy()
                            else:
                                obs_plot_dict = {}
                        else:
                            obs_plot_dict = {}

                        # Specify ylabel if noted in yaml file.
                        if 'ylabel_plot' in obs_plot_dict.keys():
                            use_ylabel = obs_plot_dict['ylabel_plot']
                        else:
                            use_ylabel = None

                        # Determine if set axis values or use defaults
                        if grp_dict['data_proc']['set_axis'] == True:
                            if obs_plot_dict:  # Is not null
                                set_yaxis = True
                            else:
                                print('Warning: variables dict for ' + obsvar + ' not provided, so defaults used')
                                set_yaxis = False
                        else:
                            set_yaxis = False

                        # Determine to calculate mean values or percentile
                        if 'percentile_opt' in obs_plot_dict.keys():
                            use_percentile = obs_plot_dict['percentile_opt']
                        else:
                            use_percentile = None

                        # Determine outname
                        outname = "{}.{}.{}.{}.{}.{}.{}".format(grp, plot_type, obsvar, startdatename, enddatename, domain_type, domain_name)

                        # Query selected points if applicable
                        if domain_type != 'all':
                            pairdf_all.query(domain_type + ' == ' + '"' + domain_name + '"', inplace=True)

                        # Drop NaNs if using pandas 
                        if self.obs[obs_to_pair].obs_type.lower() == 'pt_sfc':
                            if grp_dict['data_proc']['rem_obs_nan'] == True:
                                # I removed drop=True in reset_index in order to keep 'time' as a column.
                                pairdf = pairdf_all.reset_index().dropna(subset=[modvar, obsvar])
                            else:
                                pairdf = pairdf_all.reset_index().dropna(subset=[modvar])
                        else:
<<<<<<< HEAD
                            pairdf = pairdf_all
=======
                            print('Warning: set rem_obs_nan = True for regulatory metrics') 
                            pairdf = pairdf_all.reset_index().dropna(subset=[modvar])

                        # JianHe: do we need provide a warning if pairdf is empty (no valid obsdata) for specific subdomain?
                        if pairdf.empty or pairdf[obsvar].isnull().all():
                            print('Warning: no valid obs found for '+domain_name)
                            continue

                        # JianHe: Determine if calcuate regulatory values
                        cal_reg = obs_plot_dict.get('regulatory', False)

                        if cal_reg:
                            # Reset use_ylabel for regulatory calculations
                            if 'ylabel_reg_plot' in obs_plot_dict.keys():
                                use_ylabel = obs_plot_dict['ylabel_reg_plot']
                            else:
                                use_ylabel = None

                            df2 = (
                                pairdf.copy()
                                .groupby("siteid")
                                .resample('H', on='time_local')
                                .mean()
                                .reset_index()
                            )

                            if obsvar == 'PM2.5':  
                                pairdf_reg = splots.make_24hr_regulatory(df2,[obsvar,modvar]).rename(index=str,columns={obsvar+'_y':obsvar+'_reg',modvar+'_y':modvar+'_reg'})
                            elif obsvar == 'OZONE':
                                pairdf_reg = splots.make_8hr_regulatory(df2,[obsvar,modvar]).rename(index=str,columns={obsvar+'_y':obsvar+'_reg',modvar+'_y':modvar+'_reg'})
                            else:
                                print('Warning: no regulatory calculations found for ' + obsvar + '. Skipping plot.')
                                del df2
                                continue
                            del df2
                            if len(pairdf_reg[obsvar+'_reg']) == 0:
                                print('No valid data for '+obsvar+'_reg. Skipping plot.')
                                continue
                            else:
                                # Reset outname for regulatory options
                                outname = "{}.{}.{}.{}.{}.{}.{}".format(grp, plot_type, obsvar+'_reg', startdatename, enddatename, domain_type, domain_name)
                        else:
                            pairdf_reg = None

                        if plot_type.lower() == 'spatial_bias': 
                            if use_percentile is None:
                                outname = outname+'.mean'
                            else:
                                outname = outname+'.p'+'{:02d}'.format(use_percentile) 

                        if self.output_dir is not None:
                            outname = self.output_dir + '/' + outname  # Extra / just in case.

>>>>>>> develop
                        # Types of plots
                        if plot_type.lower() == 'timeseries':
                            if set_yaxis == True:
                                if all(k in obs_plot_dict for k in ('vmin_plot', 'vmax_plot')):
                                    vmin = obs_plot_dict['vmin_plot']
                                    vmax = obs_plot_dict['vmax_plot']
                                else:
                                    print('Warning: vmin_plot and vmax_plot not specified for ' + obsvar + ', so default used.')
                                    vmin = None
                                    vmax = None
                            else:
                                vmin = None
                                vmax = None
                            # Select time to use as index.
                            if self.obs[obs_to_pair].obs_type.lower() == 'pt_sfc': 
                                pairdf = pairdf.set_index(grp_dict['data_proc']['ts_select_time'])
                            a_w = grp_dict['data_proc']['ts_avg_window']
                            if p_index == 0:
                                # First plot the observations.
                                ax = splots.make_timeseries(
                                    pairdf,
                                    pairdf_reg,
                                    column=obsvar,
                                    label=p.obs,
                                    avg_window=a_w,
                                    ylabel=use_ylabel,
                                    vmin=vmin,
                                    vmax=vmax,
                                    domain_type=domain_type,
                                    domain_name=domain_name,
                                    plot_dict=obs_dict,
                                    fig_dict=fig_dict,
                                    text_dict=text_dict,
                                    debug=self.debug
                                )
                            # For all p_index plot the model.
                            ax = splots.make_timeseries(
                                pairdf,
                                pairdf_reg,
                                column=modvar,
                                label=p.model,
                                ax=ax,
                                avg_window=a_w,
                                ylabel=use_ylabel,
                                vmin=vmin,
                                vmax=vmax,
                                domain_type=domain_type,
                                domain_name=domain_name,
                                plot_dict=plot_dict,
                                text_dict=text_dict,
                                debug=self.debug
                            )
                            # At the end save the plot.
                            if p_index == len(pair_labels) - 1:
                                savefig(outname + '.png', logo_height=150)
                                del (ax, fig_dict, plot_dict, text_dict, obs_dict, obs_plot_dict) #Clear axis for next plot.
                        if plot_type.lower() == 'boxplot':
                            if set_yaxis == True:
                                if all(k in obs_plot_dict for k in ('vmin_plot', 'vmax_plot')):
                                    vmin = obs_plot_dict['vmin_plot']
                                    vmax = obs_plot_dict['vmax_plot']
                                else:
                                    print('Warning: vmin_plot and vmax_plot not specified for ' + obsvar + ', so default used.')
                                    vmin = None
                                    vmax = None
                            else:
                                vmin = None
                                vmax = None
                            # First for p_index = 0 create the obs box plot data array.
                            if p_index == 0:
                                comb_bx, label_bx = splots.calculate_boxplot(pairdf, pairdf_reg, column=obsvar, 
                                                                             label=p.obs, plot_dict=obs_dict)
                            # Then add the models to this dataarray.
                            comb_bx, label_bx = splots.calculate_boxplot(pairdf, pairdf_reg, column=modvar, label=p.model,
                                                                         plot_dict=plot_dict, comb_bx=comb_bx,
                                                                         label_bx=label_bx)
                            # For the last p_index make the plot.
                            if p_index == len(pair_labels) - 1:
                                splots.make_boxplot(
                                    comb_bx,
                                    label_bx,
                                    ylabel=use_ylabel,
                                    vmin=vmin,
                                    vmax=vmax,
                                    outname=outname,
                                    domain_type=domain_type,
                                    domain_name=domain_name,
                                    plot_dict=obs_dict,
                                    fig_dict=fig_dict,
                                    text_dict=text_dict,
                                    debug=self.debug
                                )
                                #Clear info for next plot.
                                del (comb_bx, label_bx, fig_dict, plot_dict, text_dict, obs_dict, obs_plot_dict) 
                        elif plot_type.lower() == 'taylor':
                            if set_yaxis == True:
                                if 'ty_scale' in obs_plot_dict.keys():
                                    ty_scale = obs_plot_dict['ty_scale']
                                else:
                                    print('Warning: ty_scale not specified for ' + obsvar + ', so default used.')
                                    ty_scale = 1.5  # Use default
                            else:
                                ty_scale = 1.5  # Use default
                            if p_index == 0:
                                # Plot initial obs/model
                                dia = splots.make_taylor(
                                    pairdf,
                                    pairdf_reg,
                                    column_o=obsvar,
                                    label_o=p.obs,
                                    column_m=modvar,
                                    label_m=p.model,
                                    ylabel=use_ylabel,
                                    ty_scale=ty_scale,
                                    domain_type=domain_type,
                                    domain_name=domain_name,
                                    plot_dict=plot_dict,
                                    fig_dict=fig_dict,
                                    text_dict=text_dict,
                                    debug=self.debug
                                )
                            else:
                                # For the rest, plot on top of dia
                                dia = splots.make_taylor(
                                    pairdf,
                                    pairdf_reg,
                                    column_o=obsvar,
                                    label_o=p.obs,
                                    column_m=modvar,
                                    label_m=p.model,
                                    dia=dia,
                                    ylabel=use_ylabel,
                                    ty_scale=ty_scale,
                                    domain_type=domain_type,
                                    domain_name=domain_name,
                                    plot_dict=plot_dict,
                                    text_dict=text_dict,
                                    debug=self.debug
                                )
                            # At the end save the plot.
                            if p_index == len(pair_labels) - 1:
                                savefig(outname + '.png', logo_height=70)
                                del (dia, fig_dict, plot_dict, text_dict, obs_dict, obs_plot_dict) #Clear info for next plot.
                        elif plot_type.lower() == 'spatial_bias':
                            if set_yaxis == True:
                                if 'vdiff_plot' in obs_plot_dict.keys():
                                    vdiff = obs_plot_dict['vdiff_plot']
                                else:
                                    print('Warning: vdiff_plot not specified for ' + obsvar + ', so default used.')
                                    vdiff = None
                            else:
                                vdiff = None
                            # p_label needs to be added to the outname for this plot
                            outname = "{}.{}".format(outname, p_label)
                            splots.make_spatial_bias(
                                pairdf,
                                pairdf_reg,
                                column_o=obsvar,
                                label_o=p.obs,
                                column_m=modvar,
                                label_m=p.model,
                                ylabel=use_ylabel,
                                ptile=use_percentile,
                                vdiff=vdiff,
                                outname=outname,
                                domain_type=domain_type,
                                domain_name=domain_name,
                                fig_dict=fig_dict,
                                text_dict=text_dict,
                                debug=self.debug
                            )
<<<<<<< HEAD
                        elif plot_type.lower() == 'gridded_spatial_bias':
                            splots.make_spatial_bias_gridded(
                                p.obj,
                                column_o=obsvar,
                                label_o=p.obs,
                                column_m=modvar,
                                label_m=p.model,
                                ylabel=use_ylabel,
                                #vdiff=vdiff,
                                outname=outname,
                                domain_type=domain_type,
                                domain_name=domain_name,
                                fig_dict=fig_dict,
                                text_dict=text_dict,
                                debug=self.debug
                                )    
=======
                            del (fig_dict, plot_dict, text_dict, obs_dict, obs_plot_dict) #Clear info for next plot.
                        elif plot_type.lower() == 'spatial_bias_exceedance':
                            if cal_reg:
                                if set_yaxis == True:
                                    if 'vdiff_reg_plot' in obs_plot_dict.keys():
                                        vdiff = obs_plot_dict['vdiff_reg_plot']
                                    else:
                                        print('Warning: vdiff_reg_plot not specified for ' + obsvar + ', so default used.')
                                        vdiff = None
                                else:
                                    vdiff = None

                                # p_label needs to be added to the outname for this plot
                                outname = "{}.{}".format(outname, p_label)
                                splots.make_spatial_bias_exceedance(
                                    pairdf_reg,
                                    column_o=obsvar+'_reg',
                                    label_o=p.obs,
                                    column_m=modvar+'_reg',
                                    label_m=p.model,
                                    ylabel=use_ylabel,
                                    vdiff=vdiff,
                                    outname=outname,
                                    domain_type=domain_type,
                                    domain_name=domain_name,
                                    fig_dict=fig_dict,
                                    text_dict=text_dict,
                                    debug=self.debug
                                )
                                del (fig_dict, plot_dict, text_dict, obs_dict, obs_plot_dict) #Clear info for next plot.
                            else:
                                print('Warning: spatial_bias_exceedance plot only works when regulatory=True.')
                        # JianHe: need upates to include regulatory option for overlay plots
>>>>>>> develop
                        elif plot_type.lower() == 'spatial_overlay':
                            if set_yaxis == True:
                                if all(k in obs_plot_dict for k in ('vmin_plot', 'vmax_plot', 'nlevels_plot')):
                                    vmin = obs_plot_dict['vmin_plot']
                                    vmax = obs_plot_dict['vmax_plot']
                                    nlevels = obs_plot_dict['nlevels_plot']
                                elif all(k in obs_plot_dict for k in ('vmin_plot', 'vmax_plot')):
                                    vmin = obs_plot_dict['vmin_plot']
                                    vmax = obs_plot_dict['vmax_plot']
                                    nlevels = None
                                else:
                                    print('Warning: vmin_plot and vmax_plot not specified for ' + obsvar + ', so default used.')
                                    vmin = None
                                    vmax = None
                                    nlevels = None
                            else:
                                vmin = None
                                vmax = None
                                nlevels = None
                            #Check if z dim is larger than 1. If so select, the first level as all models read through 
                            #MONETIO will be reordered such that the first level is the level nearest to the surface.
                            # Create model slice and select time window for spatial plots
                            try:
                                self.models[p.model].obj.sizes['z']
                                if self.models[p.model].obj.sizes['z'] > 1: #Select only surface values.
                                    vmodel = self.models[p.model].obj.isel(z=0).expand_dims('z',axis=1).loc[
                                        dict(time=slice(self.start_time, self.end_time))] 
                                else:
                                    vmodel = self.models[p.model].obj.loc[dict(time=slice(self.start_time, self.end_time))]
                            except KeyError as e:
                                raise Exception("MONET requires an altitude dimension named 'z'") from e

                            # Determine proj to use for spatial plots
                            proj = splots.map_projection(self.models[p.model])
                            # p_label needs to be added to the outname for this plot
                            outname = "{}.{}".format(outname, p_label)
                            # For just the spatial overlay plot, you do not use the model data from the pair file
                            # So get the variable name again since pairing one could be _new.
                            # JianHe: only make overplay plots for non-regulatory variables for now
                            if not cal_reg:
                                splots.make_spatial_overlay(
                                    pairdf,
                                    vmodel,
                                    column_o=obsvar,
                                    label_o=p.obs,
                                    column_m=p.model_vars[index],
                                    label_m=p.model,
                                    ylabel=use_ylabel,
                                    vmin=vmin,
                                    vmax=vmax,
                                    nlevels=nlevels,
                                    proj=proj,
                                    outname=outname,
                                    domain_type=domain_type,
                                    domain_name=domain_name,
                                    fig_dict=fig_dict,
                                    text_dict=text_dict,
                                    debug=self.debug
                                )
                            else:
                                print('Warning: Spatial overlay plots are not available yet for regulatory metrics.')

                            del (fig_dict, plot_dict, text_dict, obs_dict, obs_plot_dict) #Clear info for next plot.

    def stats(self):
        """Calculate statistics specified in the input yaml file.
        
        This routine  loops over all the domains and model/obs pairs for all the variables 
        specified in the mapping dictionary listed in :attr:`paired`.
        
        Creates a csv file storing the statistics and optionally a figure 
        visualizing the table.

        Returns
        -------
        None
        """
        from .stats import proc_stats as proc_stats
<<<<<<< HEAD
=======
        from .plots import surfplots as splots
>>>>>>> develop

        # first get the stats dictionary from the yaml file
        stat_dict = self.control_dict['stats']
        # Calculate general items
        startdatename = str(datetime.datetime.strftime(self.start_time, '%Y-%m-%d_%H'))
        enddatename = str(datetime.datetime.strftime(self.end_time, '%Y-%m-%d_%H'))
        stat_list = stat_dict['stat_list']
        # Determine stat_grp full name
        stat_fullname_ns = proc_stats.produce_stat_dict(stat_list=stat_list, spaces=False)
        stat_fullname_s = proc_stats.produce_stat_dict(stat_list=stat_list, spaces=True)
        pair_labels = stat_dict['data']

        # Determine rounding
        if 'round_output' in stat_dict.keys():
            round_output = stat_dict['round_output']
        else:
            round_output = 3

        # Then loop over all the observations
        # first get the observational obs labels
        pair1 = self.paired[list(self.paired.keys())[0]]
        obs_vars = pair1.obs_vars
        for obsvar in obs_vars:
            # Read in some plotting specifications stored with observations.
            if self.obs[pair1.obs].variable_dict is not None:
                if obsvar in self.obs[pair1.obs].variable_dict.keys():
                    obs_plot_dict = self.obs[pair1.obs].variable_dict[obsvar]
                else:
                    obs_plot_dict = {}
            else:
                obs_plot_dict = {}

            # JianHe: Determine if calcuate regulatory values
            cal_reg = obs_plot_dict.get('regulatory', False)

            # Next loop over all of the domains.
            # Loop also over the domain types.
            domain_types = stat_dict['domain_type']
            domain_names = stat_dict['domain_name']
            for domain in range(len(domain_types)):
                domain_type = domain_types[domain]
                domain_name = domain_names[domain]

                # The tables and text files will be output at this step in loop.
                # Create an empty pandas dataarray.
                df_o_d = pd.DataFrame()
                # Determine outname
                if cal_reg:
                    outname = "{}.{}.{}.{}.{}.{}".format('stats', obsvar+'_reg', domain_type, domain_name, startdatename, enddatename)
                else:
                    outname = "{}.{}.{}.{}.{}.{}".format('stats', obsvar, domain_type, domain_name, startdatename, enddatename)

                # Determine plotting kwargs
                if 'output_table_kwargs' in stat_dict.keys():
                    out_table_kwargs = stat_dict['output_table_kwargs']
                else:
                    out_table_kwargs = None

                # Add Stat ID and FullName to pandas dictionary.
                df_o_d['Stat_ID'] = stat_list
                df_o_d['Stat_FullName'] = stat_fullname_ns

                # Specify title for stat plots. 
                if cal_reg:
                    if 'ylabel_reg_plot' in obs_plot_dict.keys():
                        title = obs_plot_dict['ylabel_reg_plot'] + ': ' + domain_type + ' ' + domain_name
                    else:
                        title = obsvar + '_reg: ' + domain_type + ' ' + domain_name
                else:
                    if 'ylabel_plot' in obs_plot_dict.keys():
                        title = obs_plot_dict['ylabel_plot'] + ': ' + domain_type + ' ' + domain_name
                    else:
                        title = obsvar + ': ' + domain_type + ' ' + domain_name

                # Finally Loop through each of the pairs
                for p_label in pair_labels:
                    p = self.paired[p_label]
                    # Create an empty list to store the stat_var
                    p_stat_list = []

                    # Loop through each of the stats
                    for stat_grp in stat_list:

                        # find the pair model label that matches the obs var
                        index = p.obs_vars.index(obsvar)
                        modvar = p.model_vars[index]

                        # Adjust the modvar as done in pairing script, if the species name in obs and model are the same.
                        if obsvar == modvar:
                            modvar = modvar + '_new'

                        # convert to dataframe
                        pairdf_all = p.obj.to_dataframe(dim_order=["time", "x"])

                        # Select only the analysis time window.
                        pairdf_all = pairdf_all.loc[self.start_time : self.end_time]

                        # Query selected points if applicable
                        if domain_type != 'all':
                            pairdf_all.query(domain_type + ' == ' + '"' + domain_name + '"', inplace=True)

                        # Drop NaNs for model and observations in all cases.
                        pairdf = pairdf_all.reset_index().dropna(subset=[modvar, obsvar])

                        # JianHe: do we need provide a warning if pairdf is empty (no valid obsdata) for specific subdomain?
                        if pairdf[obsvar].isnull().all() or pairdf.empty:
                            print('Warning: no valid obs found for '+domain_name)
                            p_stat_list.append('NaN')
                            continue

                        if cal_reg:
                            # Process regulatory values
                            df2 = (
                                pairdf.copy()
                                .groupby("siteid")
                                .resample('H', on='time_local')
                                .mean()
                                .reset_index()
                            )

                            if obsvar == 'PM2.5':
                                pairdf_reg = splots.make_24hr_regulatory(df2,[obsvar,modvar]).rename(index=str,columns={obsvar+'_y':obsvar+'_reg',modvar+'_y':modvar+'_reg'})
                            elif obsvar == 'OZONE':
                                pairdf_reg = splots.make_8hr_regulatory(df2,[obsvar,modvar]).rename(index=str,columns={obsvar+'_y':obsvar+'_reg',modvar+'_y':modvar+'_reg'})
                            else:
                                print('Warning: no regulatory calculations found for ' + obsvar + '. Setting stat calculation to NaN.')
                                del df2
                                p_stat_list.append('NaN')
                                continue
                            del df2
                            if len(pairdf_reg[obsvar+'_reg']) == 0:
                                print('No valid data for '+obsvar+'_reg. Setting stat calculation to NaN.')
                                p_stat_list.append('NaN')
                                continue
                            else:
                                # Drop NaNs for model and observations in all cases.
                                pairdf2 = pairdf_reg.reset_index().dropna(subset=[modvar+'_reg', obsvar+'_reg'])

                        # Create empty list for all dom
                        # Calculate statistic and append to list
                        if obsvar == 'WD':  # Use separate calculations for WD
                            p_stat_list.append(proc_stats.calc(pairdf, stat=stat_grp, obsvar=obsvar, modvar=modvar, wind=True))
                        else:
                            if cal_reg:
                                p_stat_list.append(proc_stats.calc(pairdf2, stat=stat_grp, obsvar=obsvar+'_reg', modvar=modvar+'_reg', wind=False))
                            else:
                                p_stat_list.append(proc_stats.calc(pairdf, stat=stat_grp, obsvar=obsvar, modvar=modvar, wind=False))

                    # Save the stat to a dataarray
                    df_o_d[p_label] = p_stat_list

                if self.output_dir is not None:
                    outname = self.output_dir + '/' + outname  # Extra / just in case.

                # Save the pandas dataframe to a txt file
                # Save rounded output
                df_o_d = df_o_d.round(round_output)
                df_o_d.to_csv(path_or_buf=outname + '.csv', index=False)

                if stat_dict['output_table'] == True:
                    # Output as a table graphic too.
                    # Change to use the name with full spaces.
                    df_o_d['Stat_FullName'] = stat_fullname_s
 
                    proc_stats.create_table(df_o_d.drop(columns=['Stat_ID']),
                                            outname=outname,
                                            title=title,
                                            out_table_kwargs=out_table_kwargs,
                                            debug=self.debug
                                           )<|MERGE_RESOLUTION|>--- conflicted
+++ resolved
@@ -146,8 +146,7 @@
         """
         from glob import glob
         from numpy import sort
-<<<<<<< HEAD
-        
+ 
         try:
             if os.path.isfile(self.file):
                 _, extension = os.path.splitext(self.file)
@@ -176,7 +175,6 @@
         
         #import sys
         #sys. exit()  
-=======
         from . import tutorial
 
         if self.file.startswith("example:"):
@@ -204,7 +202,6 @@
             return
 
         self.mask_and_scale()  # mask and scale values from the control values
->>>>>>> develop
 
         try:
             if self.label == 'omps_limb':
@@ -333,29 +330,20 @@
         from glob import glob
         from . import tutorial
 
-<<<<<<< HEAD
-        #print(len(self.file_str))
-        #if len(self.file_str) == 1:
-        self.files = sort(glob(self.file_str))
-=======
         print(self.file_str)
         if self.file_str.startswith("example:"):
             example_id = ":".join(s.strip() for s in self.file_str.split(":")[1:])
             self.files = [tutorial.fetch_example(example_id)]
         else:
             self.files = sort(glob(self.file_str))
-<<<<<<< HEAD
->>>>>>> develop
-        
+ 
         # add option to read list of files from text file
         if 'txt' in self.file_str:
             with open(self.file_str,'r') as f:
                 self.files = f.read().split(' \n')[:-1]
         print(self.files)
         #    self.files = sort(self.file_str)
-=======
-            
->>>>>>> 03853284
+
         if self.file_vert_str is not None:
             self.files_vert = sort(glob(self.file_vert_str))
         if self.file_surf_str is not None:
@@ -381,11 +369,8 @@
         -------
         None
         """
-<<<<<<< HEAD
         print(self.model.lower())
-=======
-
->>>>>>> develop
+
         self.glob_files()
         # Calculate species to input into MONET, so works for all mechanisms in wrfchem
         # I want to expand this for the other models too when add aircraft data.
@@ -419,13 +404,6 @@
                 self.obj = mio.fv3chem.open_mfdataset(self.files,**self.mod_kwargs)
             else:
                 self.obj = mio.fv3chem.open_dataset(self.files,**self.mod_kwargs)
-<<<<<<< HEAD
-        elif 'raqms' in self.model.lower():
-            if len(self.files) > 1:
-                self.obj = mio.raqms.open_mfdataset(self.files)
-            else:
-                self.obj = mio.raqms.open_dataset(self.files)
-=======
         elif 'cesm_fv' in self.model.lower():
             print('**** Reading CESM FV model output...')
             self.mod_kwargs.update({'var_list' : list_input_var})
@@ -442,15 +420,11 @@
             self.obj = mio.models._cesm_se_mm.open_mfdataset(self.files,**self.mod_kwargs)
             #self.obj, self.obj_scrip = read_cesm_se.open_mfdataset(self.files,**self.mod_kwargs)
             #self.obj.monet.scrip = self.obj_scrip
-<<<<<<< HEAD
->>>>>>> develop
-=======
         elif 'raqms' in self.model.lower():
             if len(self.files) > 1:
                 self.obj = mio.raqms.open_mfdataset(self.files,**self.mod_kwargs)
             else:
                 self.obj = mio.raqms.open_dataset(self.files,**self.mod_kwargs)
->>>>>>> 03853284
         else:
             print('**** Reading Unspecified model output. Take Caution...')
             if len(self.files) > 1:
@@ -708,10 +682,7 @@
                 # create mapping
                 m.mapping = self.control_dict['model'][mod]['mapping']
                 # add variable dict
-<<<<<<< HEAD
-                
-=======
->>>>>>> develop
+
                 if 'variables' in self.control_dict['model'][mod].keys():
                     m.variable_dict = self.control_dict['model'][mod]['variables']
                 if 'plot_kwargs' in self.control_dict['model'][mod].keys():
@@ -749,31 +720,20 @@
                 o.obs = obs
                 o.label = obs
                 o.obs_type = self.control_dict['obs'][obs]['obs_type']
-<<<<<<< HEAD
-                o.file = self.control_dict['obs'][obs]['filename']
+                o.file = os.path.expandvars(
+                    self.control_dict['obs'][obs]['filename'])
                 if 'debug' in self.control_dict['obs'][obs].keys():
                     o.debug = self.control_dict['obs'][obs]['debug']
                 if 'variables' in self.control_dict['obs'][obs].keys():
                     o.variable_dict = self.control_dict['obs'][obs]['variables']
                 if o.obs_type == 'pt_sfc':    
-                    o.open_obs()
+                    o.open_obs(time_interval=time_interval)
                 elif o.obs_type in ['sat_swath_sfc', 'sat_swath_clm', 'sat_grid_sfc',\
                                     'sat_grid_clm', 'sat_swath_prof']:
                     o.open_sat_obs()
                 self.obs[o.label] = o
 
-
-    def pair_data(self):
-=======
-                o.file = os.path.expandvars(
-                    self.control_dict['obs'][obs]['filename'])
-                if 'variables' in self.control_dict['obs'][obs].keys():
-                    o.variable_dict = self.control_dict['obs'][obs]['variables']
-                o.open_obs(time_interval=time_interval)
-                self.obs[o.label] = o
-
     def pair_data(self, time_interval=None):
->>>>>>> develop
         """Pair all observations and models in the analysis class
         (i.e., those listed in the input yaml file) together,
         populating the :attr:`paired` dict.
@@ -820,22 +780,12 @@
                         obs.obs_to_df()
                     #Check if z dim is larger than 1. If so select, the first level as all models read through 
                     #MONETIO will be reordered such that the first level is the level nearest to the surface.
-<<<<<<< HEAD
-                    # MEB: altered to include try/except logic to take care of case when there is no z dimension to deal with.
-                    #      this was necessary for aeronet/raqms case.
-                    try:
-                         if model_obj.sizes['z'] > 1: 
-                            model_obj = model_obj.isel(z=0).expand_dims('z',axis=1) #Select only the surface values to pair with obs.
-                    except KeyError:
-                        pass
-=======
                     try:
                         if model_obj.sizes['z'] > 1:
                             # Select only the surface values to pair with obs.
                             model_obj = model_obj.isel(z=0).expand_dims('z',axis=1)
                     except KeyError as e:
                         raise Exception("MONET requires an altitude dimension named 'z'") from e
->>>>>>> develop
                     # now combine obs with
                     paired_data = model_obj.monet.combine_point(obs.obj, radius_of_influence=mod.radius_of_influence, suffix=mod.label)
                     print('After pairing: ', paired_data)
@@ -852,7 +802,6 @@
                     p.obj = p.fix_paired_xarray(dset=p.obj)
                     # write_util.write_ncf(p.obj,p.filename) # write out to file
                 # TODO: add other network types / data types where (ie flight, satellite etc)
-<<<<<<< HEAD
                 elif obs.obs_type.lower() == 'sat_swath_clm':
                     
                     if obs.label == 'omps_nm':
@@ -877,7 +826,6 @@
                         p.obj = paired_data 
                         label = '{}_{}'.format(p.obs,p.model)
                         self.paired[label] = p
-=======
 
     def concat_pairs(self):
         """Read and concatenate all observation and model time interval pair data,
@@ -889,7 +837,6 @@
         """
         pass
 
->>>>>>> develop
     ### TODO: Create the plotting driver (most complicated one)
     # def plotting(self):
     def plotting(self):
@@ -908,17 +855,13 @@
         -------
         None
         """
-<<<<<<< HEAD
-	
         obs_to_pair = list(self.models[(list(self.models.keys()))[0]].mapping.keys())[0]
         if self.obs[obs_to_pair].obs_type.lower() == 'pt_sfc': 
             from .plots import surfplots as splots
         else:
             from .plots import satplots as splots
         from .new_monetio import code_to_move_to_monet as code_m_new
-=======
-        from .plots import surfplots as splots, savefig
->>>>>>> develop
+        import savefig
 
         # first get the plotting dictionary from the yaml file
         plot_dict = self.control_dict['plots']
@@ -963,23 +906,12 @@
                             # convert to dataframe and ensure index is time
                             pairdf_all = p.obj.to_dataframe().reset_index().set_index('time')
 
-<<<<<<< HEAD
-                            # Select only the analysis time window.
-                            pairdf_all = pairdf_all.loc[self.start_time : self.end_time]
-                        else:
-                            # convert index to time
-                            pairdf_all = p.obj.swap_dims({'x':'time'})
-=======
                         # convert to dataframe
                         pairdf_all = p.obj.to_dataframe(dim_order=["time", "x"])
 
                         # Select only the analysis time window.
                         pairdf_all = pairdf_all.loc[self.start_time : self.end_time]
->>>>>>> develop
-
-                            # Select only the analysis time window.
-                            pairdf_all = pairdf_all.sel(time=slice(self.start_time,self.end_time))
-                        
+
                         # Determine the default plotting colors.
                         if 'default_plot_kwargs' in grp_dict.keys():
                             if self.models[p.model].plot_kwargs is not None:
@@ -1050,9 +982,6 @@
                             else:
                                 pairdf = pairdf_all.reset_index().dropna(subset=[modvar])
                         else:
-<<<<<<< HEAD
-                            pairdf = pairdf_all
-=======
                             print('Warning: set rem_obs_nan = True for regulatory metrics') 
                             pairdf = pairdf_all.reset_index().dropna(subset=[modvar])
 
@@ -1106,7 +1035,6 @@
                         if self.output_dir is not None:
                             outname = self.output_dir + '/' + outname  # Extra / just in case.
 
->>>>>>> develop
                         # Types of plots
                         if plot_type.lower() == 'timeseries':
                             if set_yaxis == True:
@@ -1278,7 +1206,6 @@
                                 text_dict=text_dict,
                                 debug=self.debug
                             )
-<<<<<<< HEAD
                         elif plot_type.lower() == 'gridded_spatial_bias':
                             splots.make_spatial_bias_gridded(
                                 p.obj,
@@ -1295,7 +1222,6 @@
                                 text_dict=text_dict,
                                 debug=self.debug
                                 )    
-=======
                             del (fig_dict, plot_dict, text_dict, obs_dict, obs_plot_dict) #Clear info for next plot.
                         elif plot_type.lower() == 'spatial_bias_exceedance':
                             if cal_reg:
@@ -1329,7 +1255,6 @@
                             else:
                                 print('Warning: spatial_bias_exceedance plot only works when regulatory=True.')
                         # JianHe: need upates to include regulatory option for overlay plots
->>>>>>> develop
                         elif plot_type.lower() == 'spatial_overlay':
                             if set_yaxis == True:
                                 if all(k in obs_plot_dict for k in ('vmin_plot', 'vmax_plot', 'nlevels_plot')):
@@ -1408,10 +1333,7 @@
         None
         """
         from .stats import proc_stats as proc_stats
-<<<<<<< HEAD
-=======
         from .plots import surfplots as splots
->>>>>>> develop
 
         # first get the stats dictionary from the yaml file
         stat_dict = self.control_dict['stats']
