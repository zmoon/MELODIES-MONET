# Copyright (C) 2022 National Center for Atmospheric Research and National Oceanic and Atmospheric Administration
# SPDX-License-Identifier: Apache-2.0
#
import numpy as np
from pandas.api.types import is_float_dtype

def write_analysis_ncf(obj, output_dir='', fn_prefix=None, keep_groups=None, title=''):
    """Function to write netcdf4 files with some compression for floats from an attribute of the
    analysis class (models, obs, paired). Writes the objects within the attribute as separate files.

    Parameters
    ----------
    obj : dict
        Dict containing attribute of the driver analysis class (model, observation or paired).
    output_dir : str
        Directory to save files in.
    fn_prefix : str
        Prefix to add to the group name when saving.
    keep_groups : list
        List of groups that should be saved. Other groups will not be saved.

    Returns
    -------
    None

    """
    import pandas as pd
    import json
    import os.path
    
    if fn_prefix is not None:
        base_name = os.path.join(output_dir,'{prefix}_{groupname}.nc4')
    else:
        base_name = os.path.join(output_dir,'{groupname}.nc4')
    
    if keep_groups is not None:
        groups=[elem for elem in obj.keys() if elem in keep_groups]
    else:
        groups=obj.keys()
    
    for group in groups:
        output_name = base_name.format(prefix=fn_prefix, groupname=group)
        print('Writing:', output_name)
        
        dset=obj[group].obj
        comp = dict(zlib=True, complevel=7)
        encoding = {}
        for i in dset.data_vars.keys():
            # if is_float_dtype(dset[i]):  # (dset[i].dtype != 'object') & (i != 'time') & (i != 'time_local') :
            #     print("Compressing: {}, original_dtype: {}".format(i, dset[i].dtype))
            #     dset[i] = compress_variable(dset[i])
            encoding[i] = comp
        dset.attrs['title'] = title
        dset.attrs['format'] = 'NetCDF-4'
        dset.attrs['date_created'] = pd.to_datetime('today').strftime('%Y-%m-%d')
        dict_json = obj[group].__dict__.copy()
        dict_json.pop('obj')
        dset.attrs['dict_json'] = json.dumps(dict_json, indent = 4) 
        dset.attrs['group_name'] = group
        dset.to_netcdf(output_name)

def write_ncf(dset, output_name, title=''):
    """Function to write netcdf4 files with some compression for floats

    Parameters
    ----------
    dset : type
        Description of parameter `dset`.
    output_name : type
        Description of parameter `output_name`.

    Returns
    -------
    type
        Description of returned object.

    """
    import pandas as pd

    print('Writing:', output_name)
    comp = dict(zlib=True, complevel=7)
    encoding = {}
    for i in dset.data_vars.keys():
        if is_float_dtype(dset[i]):  # (dset[i].dtype != 'object') & (i != 'time') & (i != 'time_local') :
            print("Compressing: {}, original_dtype: {}".format(i, dset[i].dtype))
            dset[i] = compress_variable(dset[i])
        encoding[i] = comp
    dset.attrs['title'] = title
    dset.attrs['format'] = 'NetCDF-4'
    dset.attrs['date_created'] = pd.to_datetime('today').strftime('%Y-%m-%d')
    dset.to_netcdf(output_name, encoding=encoding)


def compute_scale_and_offset(mn, mx, n, dtype=np.float32):
    """Calculates the scale and offset to be used for a variable

    Parameters
    ----------
    mn : float
        minimum value.
    mx : float
        maximum value.
    n : number of bits
        default is 32bit.
    dtype : numpy dtype
        default is numpy.float32.

    Returns
    -------
    type
        Description of returned object.

    """
    """
    min is the minimum of the values
    max is the maximum of the values
    n is the integer bit length  (ie 32 for np.int32 or 16 for np.int16)
    """
    # stretch/compress data to the available packed range
    scale_factor = (mx - mn) / (2 ** n - 1)
    # translate the range to be symmetric about zero
    add_offset = mn + 2 ** (n - 1) * scale_factor
    return (scale_factor.astype(dtype), add_offset.astype(dtype))


def pack_value(values, scale_factor, offset, dtype):
    """Values to pack the array with scale factors from a float to integers

    Parameters
    ----------
    values : type
        Description of parameter `values`.
    scale_factor : type
        Description of parameter `scale_factor`.
    offset : type
        Description of parameter `offset`.
    dtype : type
        Description of parameter `dtype`.

    Returns
    -------
    type
        Description of returned object.

    """
    return ((values - offset) / scale_factor).astype(dtype)


def get_min_max(da):
    """Function to return the maximum and minimum value

    Parameters
    ----------
    da : type
        Description of parameter `da`.

    Returns
    -------
    type
        Description of returned object.

    """
    return (da.min().compute(), da.max().compute())


def compress_variable(da):
    """Function to compress a variable from a float to integer and adds netcdf attributes for CF convention.

    Parameters
    ----------
    da : type
        Description of parameter `da`.

    Returns
    -------
    type
        Description of returned object.

    """
    da = da.fillna(-999)
    mn, mx = get_min_max(da)
    scale_factor, offset = compute_scale_and_offset(mn, mx, 32, dtype=da.dtype)
    da.data = pack_value(da, scale_factor, offset, dtype=np.int32).data
    da.attrs['scale_factor'] = scale_factor.values
    da.attrs['add_offset'] = offset.values
<<<<<<< HEAD
    da.attrs['_FillValue'] = -999
    da.attrs['missing_value'] = -999
    return da
=======
    da.attrs['_FillValue'] = -1
    da.attrs['missing_value'] = -1
    return da

def write_pkl(obj, output_name):
    """Function to write a pickle file from an attribute of the analysis class (models, obs, paired)

    Parameters
    ----------
    obj : type
        Description of parameter `obj`.
    output_name : str
        Description of parameter `output_name`.
        
    Returns
    -------
    None

    """
    from joblib import dump
    
    print('Writing:', output_name)
    with open(output_name, 'wb') as outp:
        dump(obj, outp)
>>>>>>> 5e43797d
<|MERGE_RESOLUTION|>--- conflicted
+++ resolved
@@ -183,13 +183,8 @@
     da.data = pack_value(da, scale_factor, offset, dtype=np.int32).data
     da.attrs['scale_factor'] = scale_factor.values
     da.attrs['add_offset'] = offset.values
-<<<<<<< HEAD
     da.attrs['_FillValue'] = -999
     da.attrs['missing_value'] = -999
-    return da
-=======
-    da.attrs['_FillValue'] = -1
-    da.attrs['missing_value'] = -1
     return da
 
 def write_pkl(obj, output_name):
@@ -211,5 +206,4 @@
     
     print('Writing:', output_name)
     with open(output_name, 'wb') as outp:
-        dump(obj, outp)
->>>>>>> 5e43797d
+        dump(obj, outp)